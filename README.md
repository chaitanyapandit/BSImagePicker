--- conflicted
+++ resolved
@@ -56,12 +56,7 @@
                              }];
 ```
 # TODO's
-<<<<<<< HEAD
-* iPad - not tested on the iPad
-=======
-* Handle rotation - rotating the device will mess things up.
 * iPad - not tested on an iPad, probably needs some tweaking
->>>>>>> e28e941f
 * Edit - support for editing images in the preview view
 * Movies - for now only images are supported. Add support for movies as well
 * Performance - probably needs some tweaking to make it fly :)
